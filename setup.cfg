--- conflicted
+++ resolved
@@ -1,10 +1,6 @@
 [metadata]
 name = ucb_prefect_tools
-<<<<<<< HEAD
 version = 1.2.0
-=======
-version = 1.1.5
->>>>>>> 2fa3b5c2
 author = James Ashby
 author_email = james.ashby@colorado.edu
 description = Tasks and tools for implementing Prefect data flows
@@ -20,30 +16,17 @@
 packages = find:
 python_requires = >=3.10
 install_requires =
-<<<<<<< HEAD
-    prefect >= 2.0
-    pytz
-    s3fs
-    cx_Oracle
-    pandas < 2.0
-    pyarrow
-=======
     boto3
     gitpython
->>>>>>> 2fa3b5c2
     minio
+    mysql-connector-python
     oracledb
-    pandas
+    pandas < 2.0
     paramiko
     prefect >= 2.0
     psycopg2-binary
     pyarrow
     pyodbc
     pysmb
-<<<<<<< HEAD
-    pyodbc
-    mysql-connector-python
-=======
     pytz
-    s3fs
->>>>>>> 2fa3b5c2
+    s3fs